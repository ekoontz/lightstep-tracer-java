// Keep in sync with the current version
def current_version = new File(project.projectDir, '../../common/VERSION').text

apply plugin: 'java'

sourceSets {
    main {
        java {
            srcDirs = [ "src/main"]
        }
    }
}

repositories {
    jcenter()
    maven {
<<<<<<< HEAD
        // lightstep tracer (currently not updated)
        //url  "http://dl.bintray.com/lightstep/maven"
        // published beta artifacts of opentracing API
=======
        // lightstep tracer  
        url  "http://dl.bintray.com/lightstep/maven"
        // published beta artifacts of opentracing API 
>>>>>>> ac62ffa8
        url  "http://oss.jfrog.org/oss-snapshot-local/"
    }
}

dependencies {
    compile 'io.opentracing:opentracing-api:0.1.0-SNAPSHOT'
    compile 'com.lightstep.tracer:lightstep-tracer-jre:' + current_version
    //compile files("../../lightstep-tracer-jre/build/libs/lightstep-tracer-jre-" + current_version + ".jar")
}


task runSample(type: JavaExec, dependsOn: 'classes') {
    main = 'Simple'
    classpath = sourceSets.main.runtimeClasspath
}<|MERGE_RESOLUTION|>--- conflicted
+++ resolved
@@ -14,15 +14,9 @@
 repositories {
     jcenter()
     maven {
-<<<<<<< HEAD
-        // lightstep tracer (currently not updated)
-        //url  "http://dl.bintray.com/lightstep/maven"
-        // published beta artifacts of opentracing API
-=======
-        // lightstep tracer  
         url  "http://dl.bintray.com/lightstep/maven"
-        // published beta artifacts of opentracing API 
->>>>>>> ac62ffa8
+    }
+    maven {
         url  "http://oss.jfrog.org/oss-snapshot-local/"
     }
 }
